// Copyright 2016 Martin Hebnes Pedersen (LA5NTA). All rights reserved.
// Use of this source code is governed by the MIT-license that can be
// found in the LICENSE file.

// A portable Winlink client for amateur radio email.
package main

import (
	"bufio"
	"bytes"
	"fmt"
	"io"
	"io/ioutil"
	"log"
	"net"
	"os"
	"os/exec"
	"path"
	"path/filepath"
	"runtime"
	"strconv"
	"strings"
	"time"

	"github.com/spf13/pflag"

	"github.com/la5nta/wl2k-go/catalog"
	"github.com/la5nta/wl2k-go/fbb"
	"github.com/la5nta/wl2k-go/mailbox"
	"github.com/la5nta/wl2k-go/rigcontrol/hamlib"

	"github.com/la5nta/pat/cfg"
	"github.com/la5nta/pat/internal/gpsd"
)

const (
	MethodWinmor    = "winmor"
	MethodArdop     = "ardop"
	MethodTelnet    = "telnet"
	MethodAX25      = "ax25"
	MethodSerialTNC = "serial-tnc"
)

var commands = []Command{
	{
		Str:        "connect",
		Desc:       "Connect to a remote station.",
		HandleFunc: connectHandle,
		Usage:      UsageConnect,
		Example:    ExampleConnect,
		MayConnect: true,
	},
	{
		Str:  "interactive",
		Desc: "Run interactive mode.",
		HandleFunc: func(args []string) {
			Interactive()
		},
		MayConnect: true,
		LongLived:  true,
	},
	{
		Str:   "http",
		Desc:  "Run http server for web UI.",
		Usage: "[options]",
		Options: map[string]string{
			"--addr, -a": "Listen address. Default is :8080.",
		},
		HandleFunc: httpHandle,
		MayConnect: true,
		LongLived:  true,
	},
	{
		Str:  "compose",
		Desc: "Compose a new message.",
		HandleFunc: func(args []string) {
			composeMessage(nil)
		},
	},
	{
		Str:  "read",
		Desc: "Read messages.",
		HandleFunc: func(args []string) {
			readMail()
		},
	},
	{
		Str:     "position",
		Aliases: []string{"pos"},
		Desc:    "Post a position report (GPSd or manual entry).",
		Usage:   "[options]",
		Options: map[string]string{
			"--latlon":      "latitude,longitude for manual entry. Will use GPSd if this is empty.",
			"--comment, -c": "Comment to be included in the position report.",
		},
		HandleFunc: posReportHandle,
	},
	{
		Str:        "extract",
		Desc:       "Extract attachments from a message file.",
		Usage:      "file",
		HandleFunc: extractMessageHandle,
	},
	{
		Str:   "rmslist",
		Desc:  "Print/search in list of RMS nodes.",
		Usage: "[options] [search term]",
		Options: map[string]string{
			"--mode, -m":           "Mode filter.",
			"--band, -b":           "Band filter (e.g. '80m').",
			"--force-download, -d": "Force download of latest list from winlink.org.",
		},
		HandleFunc: rmsListHandle,
	},
	{
		Str:        "configure",
		Desc:       "Open configuration file for editing.",
		HandleFunc: configureHandle,
	},
	{
		Str:  "version",
		Desc: "Print the application version",
		HandleFunc: func(args []string) {
			fmt.Printf("%s v%s (%s) %s/%s\n", AppName, Version, GitRev, runtime.GOOS, runtime.GOARCH)
		},
	},
	{
		Str:  "help",
		Desc: "Print detailed help for a given command.",
		// Avoid initialization loop by invoking helpHandler in main
	},
}

var (
	config    cfg.Config
	rigs      map[string]hamlib.VFO
	logWriter io.Writer
	eventLog  *EventLogger

	exchangeChan chan ex                 // The channel that the exchange loop is listening on
	exchangeConn net.Conn                // Pointer to the active session connection (exchange)
	listeners    map[string]net.Listener // Active listeners
	mbox         *mailbox.DirHandler     // The mailbox
<<<<<<< HEAD
=======
	wmTNC        *winmor.TNC             // Pointer to the WINMOR TNC used by Listen and Connect
	adTNC        *ardop.TNC              // Pointer to the ARDOP TNC used by Listen and Connect
	appDir       string
>>>>>>> b9742b74
)

var fOptions struct {
	IgnoreBusy bool // Move to connect?
	SendOnly   bool // Move to connect?

	Robust       bool
	MyCall       string
	Listen       string
	MailboxPath  string
	ConfigPath   string
	LogPath      string
	EventLogPath string
}

func optionsSet() *pflag.FlagSet {
	set := pflag.NewFlagSet("options", pflag.ExitOnError)

	defaultMBox, _ := mailbox.DefaultMailboxPath()

	set.StringVar(&fOptions.MyCall, `mycall`, ``, `Your callsign (winlink user).`)
	set.StringVarP(&fOptions.Listen, "listen", "l", "", "Comma-separated list of methods to listen on (e.g. winmor,ardop,telnet,ax25).")
	set.StringVar(&fOptions.MailboxPath, "mbox", defaultMBox, "Path to mailbox directory")
	set.StringVar(&fOptions.ConfigPath, "config", fOptions.ConfigPath, "Path to config file")
	set.StringVar(&fOptions.LogPath, "log", fOptions.LogPath, "Path to log file. The file is truncated on each startup.")
	set.StringVar(&fOptions.EventLogPath, "event-log", fOptions.EventLogPath, "Path to event log file.")
	set.BoolVarP(&fOptions.SendOnly, `send-only`, "s", false, `Download inbound messages later, send only.`)
	set.BoolVarP(&fOptions.Robust, `robust`, "r", false, `Use robust modes only. (Useful to improve s/n-ratio at remote winmor station)`)
	set.BoolVar(&fOptions.IgnoreBusy, "ignore-busy", false, "Don't wait for clear channel before connecting to a node.")

	return set
}

func init() {
	listeners = make(map[string]net.Listener)

	var err error
	appDir, err = mailbox.DefaultAppDir()
	if err != nil {
		log.Fatal(err)
	}

	fOptions.ConfigPath = path.Join(appDir, "config.json")
	fOptions.LogPath = path.Join(appDir, strings.ToLower(AppName+".log"))
	fOptions.EventLogPath = path.Join(appDir, "eventlog.json")

	pflag.Usage = func() {
		fmt.Fprintf(os.Stderr, "%s is a client for the Winlink 2000 Network.\n\n", AppName)
		fmt.Fprintf(os.Stderr, "Usage:\n  %s [options] command [arguments]\n", os.Args[0])

		fmt.Fprintln(os.Stderr, "\nCommands:")
		for _, cmd := range commands {
			fmt.Fprintf(os.Stderr, "  %-15s %s\n", cmd.Str, cmd.Desc)
		}

		fmt.Fprintln(os.Stderr, "\nOptions:")
		optionsSet().PrintDefaults()
		fmt.Fprint(os.Stderr, "\n")
	}
}

func main() {
	var err error
	config, err = LoadConfig(fOptions.ConfigPath, cfg.DefaultConfig)
	if err != nil {
		log.Fatalf("Unable to load/write config: %s", err)
	}

	cmd, args := parseFlags(os.Args)

	// Skip initialization for some commands
	switch cmd.Str {
	case "help":
		helpHandle(args)
		return
	case "configure", "version":
		cmd.HandleFunc(args)
		return
	}

	// Initialize logger
	f, err := os.Create(fOptions.LogPath)
	if err != nil {
		log.Fatal(err)
	}
	logWriter = io.MultiWriter(f, os.Stdout)
	log.SetOutput(logWriter)
	eventLog, err = NewEventLogger(fOptions.EventLogPath)
	if err != nil {
		log.Fatal("Unable to open event log file:", err)
	}

	// Read command line options from config if unset
	if fOptions.MyCall == "" && config.MyCall == "" {
		fmt.Fprint(os.Stderr, "Missing mycall\n")
		os.Exit(1)
	} else if fOptions.MyCall == "" {
		fOptions.MyCall = config.MyCall
	}

	// Don't use config password if we don't use config mycall
	if fOptions.MyCall != config.MyCall {
		config.SecureLoginPassword = ""
	}

	// Replace placeholders in connect aliases
	for k, v := range config.ConnectAliases {
		config.ConnectAliases[k] = strings.Replace(v, cfg.PlaceholderMycall, fOptions.MyCall, -1)
	}

	if fOptions.Listen == "" && len(config.Listen) > 0 {
		fOptions.Listen = strings.Join(config.Listen, ",")
	}

	// Make sure we clean up on exit, closing any open resources etc.
	defer cleanup()

	// Load the mailbox handler
	loadMBox()

	if cmd.MayConnect {
		rigs = loadHamlibRigs()
		exchangeChan = exchangeLoop()

		go func() {
			if config.VersionReportingDisabled {
				return
			}

			for range time.Tick(6 * time.Hour) { // Check every 6 hours, but it won't post more frequent than 24h.
				postVersionUpdate() // Ignore errors
			}
		}()
	}

	if cmd.LongLived {
		if fOptions.Listen != "" {
			Listen(fOptions.Listen)
		}
		scheduleLoop()
	}

	// Start command execution
	cmd.HandleFunc(args)
}

func configureHandle(args []string) {
	cmd := exec.Command(EditorName(), fOptions.ConfigPath)
	cmd.Stdin, cmd.Stdout, cmd.Stderr = os.Stdin, os.Stdout, os.Stderr
	if err := cmd.Run(); err != nil {
		log.Fatalf("Unable to start editor: %s", err)
	}
}

func httpHandle(args []string) {
	addr := config.HTTPAddr
	if addr == "" {
		addr = ":8080" // For backwards compatibility (remove in future)
	}

	set := pflag.NewFlagSet("http", pflag.ExitOnError)
	set.StringVarP(&addr, "addr", "a", addr, "Listen address.")
	set.Parse(args)

	if addr == "" {
		set.Usage()
		os.Exit(1)
	}

	if err := ListenAndServe(addr); err != nil {
		log.Fatal(err)
	}
}

func connectHandle(args []string) {
	if args[0] == "" {
		fmt.Println("Missing argument, try 'connect help'.")
	}
	if success := Connect(args[0]); !success {
		os.Exit(1)
	}
}

func helpHandle(args []string) {
	arg := args[0]

	var cmd *Command
	for _, c := range commands {
		if c.Str == arg {
			cmd = &c
			break
		}
	}
	if arg == "" || cmd == nil {
		pflag.Usage()
		return
	}
	cmd.PrintUsage()
}

func cleanup() {
	for method, _ := range listeners {
		Unlisten(method)
	}

	if wmTNC != nil {
		if err := wmTNC.Close(); err != nil {
			log.Fatalf("Failure to close winmor TNC: %s", err)
		}
	}

	if adTNC != nil {
		if err := adTNC.Close(); err != nil {
			log.Fatalf("Failure to close ardop TNC: %s", err)
		}
	}

	eventLog.Close()
}

func loadMBox() {
	mbox = mailbox.NewDirHandler(
		path.Join(fOptions.MailboxPath, fOptions.MyCall),
		fOptions.SendOnly,
	)

	// Ensure the mailbox handler is ready
	if err := mbox.Prepare(); err != nil {
		log.Fatal(err)
	}
}

func loadHamlibRigs() map[string]hamlib.VFO {
	rigs := make(map[string]hamlib.VFO, len(config.HamlibRigs))

	for name, cfg := range config.HamlibRigs {
		if cfg.Address == "" {
			log.Printf("Missing address-field for rig '%s', skipping.", name)
			continue
		}

		rig, err := hamlib.Open(cfg.Network, cfg.Address)
		if err != nil {
			log.Printf("Initialization hamlib rig %s failed: %s.", name, err)
			continue
		}

		var vfo hamlib.VFO
		switch strings.ToUpper(cfg.VFO) {
		case "A", "VFOA":
			vfo, err = rig.VFOA()
		case "B", "VFOB":
			vfo, err = rig.VFOB()
		case "":
			vfo = rig.CurrentVFO()
		default:
			log.Printf("Cannot load rig '%s': Unrecognized VFO identifier '%s'", name, cfg.VFO)
			continue
		}

		if err != nil {
			log.Printf("Cannot load rig '%s': Unable to select VFO: %s", name, err)
			continue
		}

		f, err := vfo.GetFreq()
		if err != nil {
			log.Printf("Unable to get frequency from rig %s: %s.", name, err)
		} else {
			log.Printf("%s ready. Dial frequency is %s.", name, Frequency(f))
		}

		rigs[name] = vfo
	}
	return rigs
}

func extractMessageHandle(args []string) {
	if len(args) == 0 || args[0] == "" {
		panic("TODO: usage")
	}

	file, _ := os.Open(args[0])
	defer file.Close()

	msg := new(fbb.Message)
	if err := msg.ReadFrom(file); err != nil {
		log.Fatal(err)
	} else {
		fmt.Println(msg)
		for _, f := range msg.Files() {
			if err := ioutil.WriteFile(f.Name(), f.Data(), 0664); err != nil {
				log.Fatal(err)
			}
		}
	}
}

func EditorName() string {
	if e := os.Getenv("EDITOR"); e != "" {
		return e
	} else if e := os.Getenv("VISUAL"); e != "" {
		return e
	}

	switch runtime.GOOS {
	case "windows":
		return "notepad"
	case "linux":
		if path, err := exec.LookPath("editor"); err == nil {
			return path
		}
	}

	return "vi"
}

func composeMessage(replyMsg *fbb.Message) {
	msg := fbb.NewMessage(fbb.Private, fOptions.MyCall)
	in := bufio.NewReader(os.Stdin)

	fmt.Printf(`From [%s]: `, fOptions.MyCall)
	from := readLine(in)
	if from == "" {
		from = fOptions.MyCall
	}
	msg.SetFrom(from)

	fmt.Print(`To`)
	if replyMsg != nil {
		fmt.Printf(" [%s]", replyMsg.From())

	}
	fmt.Printf(": ")
	to := readLine(in)
	if to == "" && replyMsg != nil {
		msg.AddTo(replyMsg.From().String())
	} else {
		for _, addr := range strings.Split(to, `,`) {
			addr = strings.TrimSpace(addr)
			if addr != "" {
				msg.AddTo(addr)
			}
		}
	}

	ccCand := make([]fbb.Address, 0)
	if replyMsg != nil {
		for _, addr := range append(replyMsg.To(), replyMsg.Cc()...) {
			if !addr.EqualString(fOptions.MyCall) {
				ccCand = append(ccCand, addr)
			}
		}
	}

	fmt.Printf("Cc")
	if replyMsg != nil {
		fmt.Printf(" %s", ccCand)
	}
	fmt.Print(`: `)
	cc := readLine(in)
	if cc == "" && replyMsg != nil {
		for _, addr := range ccCand {
			msg.AddCc(addr.String())
		}
	} else {
		for _, addr := range strings.Split(cc, `,`) {
			addr = strings.TrimSpace(addr)
			if addr != "" {
				msg.AddCc(addr)
			}
		}
	}

	if len(msg.Receivers()) == 1 {
		fmt.Print("P2P only [y/N]: ")
		ans := readLine(in)
		if strings.EqualFold("y", ans) {
			msg.Header.Set("X-P2POnly", "true")
		}
	}

	fmt.Print(`Subject: `)
	if replyMsg != nil {
		subject := strings.TrimSpace(strings.TrimPrefix(replyMsg.Subject(), "Re:"))
		subject = fmt.Sprintf("Re:%s", subject)
		fmt.Println(subject)
		msg.SetSubject(subject)
	} else {
		msg.SetSubject(readLine(in))
	}

	// Read body

	fmt.Printf(`Press ENTER to start composing the message body. `)
	in.ReadString('\n')

	f, err := ioutil.TempFile("", strings.ToLower(fmt.Sprintf("%s_new_%d.txt", AppName, time.Now().Unix())))
	if err != nil {
		log.Fatalf("Unable to prepare temporary file for body: %s", err)
	}

	if replyMsg != nil {
		fmt.Fprintf(f, "--- %s %s wrote: ---\n", replyMsg.Date(), replyMsg.From().Addr)
		body, _ := replyMsg.Body()
		orig := ">" + strings.Replace(
			strings.TrimSpace(body),
			"\n",
			"\n>",
			-1,
		) + "\n"
		f.Write([]byte(orig))
		f.Sync()
	}

	// Windows fix: Avoid 'cannot access the file because it is being used by another process' error.
	// Close the file before opening the editor.
	f.Close()

	cmd := exec.Command(EditorName(), f.Name())
	cmd.Stdin, cmd.Stdout, cmd.Stderr = os.Stdin, os.Stdout, os.Stderr
	if err := cmd.Run(); err != nil {
		log.Fatalf("Unable to start body editor: %s", err)
	}

	f, err = os.OpenFile(f.Name(), os.O_RDWR, 0666)
	if err != nil {
		log.Fatalf("Unable to read temporary file from editor: %s", err)
	}

	var buf bytes.Buffer
	io.Copy(&buf, f)
	msg.SetBody(buf.String())
	f.Close()
	os.Remove(f.Name())

	// END Read body

	fmt.Print("\n")

	for {
		fmt.Print(`Attachment [empty when done]: `)
		path := readLine(in)
		if path == "" {
			break
		}

		data, err := ioutil.ReadFile(path)
		if err != nil {
			log.Println(err)
		} else {
			_, name := filepath.Split(path)
			msg.AddFile(fbb.NewFile(name, data))
		}
	}
	fmt.Println(msg)
	postMessage(msg)
}

func readLine(r *bufio.Reader) string {
	str, _ := r.ReadString('\n')
	return strings.TrimSpace(str)
}

func posReportHandle(args []string) {
	var latlon, comment string

	set := pflag.NewFlagSet("position", pflag.ExitOnError)
	set.StringVar(&latlon, "latlon", "", "latitude,longitude for manual entry")
	set.StringVarP(&comment, "comment", "c", "", "Comment")
	set.Parse(args)

	report := catalog.PosReport{Comment: comment}

	if latlon != "" {
		parts := strings.Split(latlon, ",")
		if len(parts) != 2 {
			log.Fatal(`Invalid position format. Expected "latitude,longitude".`)
		}

		lat, err := strconv.ParseFloat(parts[0], 64)
		if err != nil {
			log.Fatal(err)
		}
		report.Lat = &lat

		lon, err := strconv.ParseFloat(parts[1], 64)
		if err != nil {
			log.Fatal(err)
		}
		report.Lon = &lon
	} else if config.GPSdAddr != "" {
		conn, err := gpsd.Dial(config.GPSdAddr)
		if err != nil {
			log.Fatalf("GPSd daemon: %s", err)
		}
		defer conn.Close()

		conn.Watch(true)

		log.Println("Waiting for position from GPSd...") //TODO: Spinning bar?
		pos, err := conn.NextPos()
		if err != nil {
			log.Fatalf("GPSd: %s", err)
		}

		report.Lat = &pos.Lat
		report.Lon = &pos.Lon
		report.Date = pos.Time

		// Course and speed is part of the spec, but does not seem to be
		// supported by winlink.org anymore. Ignore it for now.
		if false && pos.Track != 0 {
			course := CourseFromFloat64(pos.Track, false)
			report.Course = &course
		}
	} else {
		fmt.Println("No position available. See --help")
		os.Exit(1)
	}

	if report.Date.IsZero() {
		report.Date = time.Now()
	}

	postMessage(report.Message(fOptions.MyCall))
}

func CourseFromFloat64(f float64, magnetic bool) catalog.Course {
	c := catalog.Course{Magnetic: magnetic}

	str := fmt.Sprintf("%03.0f", f)
	for i := 0; i < 3; i++ {
		c.Digits[i] = str[i]
	}

	return c
}

func postMessage(msg *fbb.Message) {
	if err := mbox.AddOut(msg); err != nil {
		log.Fatal(err)
	}
	fmt.Println("Message posted")
}<|MERGE_RESOLUTION|>--- conflicted
+++ resolved
@@ -141,12 +141,7 @@
 	exchangeConn net.Conn                // Pointer to the active session connection (exchange)
 	listeners    map[string]net.Listener // Active listeners
 	mbox         *mailbox.DirHandler     // The mailbox
-<<<<<<< HEAD
-=======
-	wmTNC        *winmor.TNC             // Pointer to the WINMOR TNC used by Listen and Connect
-	adTNC        *ardop.TNC              // Pointer to the ARDOP TNC used by Listen and Connect
 	appDir       string
->>>>>>> b9742b74
 )
 
 var fOptions struct {
